/**
 * app.js
 * Consolidates all of Houston's needs into a single file
 *
 * @exports {Object} Helpers
 * @exports {Object} Config
 * @exports {Objcet} Pkg
 * @exports {Object} Log
 * @exports {Object} Db
 */

import Fs from 'fs'
import Mongoose from 'mongoose'
import Winston from 'winston'
import Promise from 'bluebird'
import Super from 'superagent-bluebird-promise'

let app = {}

// Convenience export of helpers
export const Helpers = require('./helpers')

// Application configuration loading from config.js
try {
  Fs.statSync('./config.js')
} catch (err) {
  console.log('It seems like you have not taken the time to setup Houston yet.')
  console.log('Please use the example configuration file we have provided you')
  console.log("at 'config.example.js' to setup Houston. When you are done place")
  console.log("at 'config.js'.")
  throw new Error('failed to setup Houston')
}

app.config = require('./config.js')

<<<<<<< HEAD
if (typeof app.config.server.port === 'undefined') {
  const split = app.config.server.url.split(':')
  if (typeof split[2] !== 'undefined') {
    app.config.server.port = split[2]
  } else {
    app.config.server.port = 80
  }
}

=======
let exampleExists = true
try {
  require('./config.example.js')
} catch (err) {
  exampleExists = false
}

if (exampleExists) {
  const example = require('./config.example.js')

  for (let k in app.config) {
    if (!app.config[k]) continue
    if (!example[k]) continue
    if (Object.keys(app.config[k]).length < Object.keys(example[k]).length) {
      console.log(`You are missing ${k} configuration settings`)
      console.log("Please check 'config.example.js' for new settings")
      throw new Error('Missing configuration')
    }
  }
}

app.config.server.port = app.config.server.url.split(':')[2]

>>>>>>> 43482255
if (process.env.NODE_ENV != null) app.config.env = process.env.NODE_ENV
if (process.env.PORT != null) app.config.server.port = process.env.PORT

if (app.config.env == null) app.config.env = 'development'

export const Config = app.config

// Application package configuration
export const Pkg = require('./package.json')

// Winston application logging
app.config.log.transports = []

if (app.config.log.console) {
  app.config.log.transports.push(
    new Winston.transports.Console({
      humanReadableUnhandledException: true,
      handleExceptions: true,
      prettyPrint: true,
      colorize: true,
      level: app.config.log.level
    })
  )
}

if (app.config.log.files) {
  app.config.log.transports.push(
    new Winston.transports.File({
      handleExceptions: false,
      name: 'info-file',
      filename: 'info.log',
      level: 'info'
    })
  )
  app.config.log.transports.push(
    new Winston.transports.File({
      handleExceptions: true,
      name: 'error-file',
      filename: 'error.log',
      level: 'error'
    })
  )
}

app.log = new Winston.Logger({
  transports: app.config.log.transports
})

app.log.on('error', error => {
  Log.error(error)
})

app.log.exitOnError = (app.config.env === 'development')

export const Log = app.log

// Start mongoose database connection
Mongoose.connect(app.config.database)
Mongoose.Promise = Promise

Mongoose.connection.on('error', (msg) => {
  app.log.error(msg)
})

Mongoose.connection.once('open', () => {
  app.log.info('Connected to database')
})

Mongoose.connection.once('close', () => {
  app.log.info('Disconnected to database')
})

export const Db = Mongoose

// Export an amazing request library
export const Request = Super<|MERGE_RESOLUTION|>--- conflicted
+++ resolved
@@ -33,17 +33,6 @@
 
 app.config = require('./config.js')
 
-<<<<<<< HEAD
-if (typeof app.config.server.port === 'undefined') {
-  const split = app.config.server.url.split(':')
-  if (typeof split[2] !== 'undefined') {
-    app.config.server.port = split[2]
-  } else {
-    app.config.server.port = 80
-  }
-}
-
-=======
 let exampleExists = true
 try {
   require('./config.example.js')
@@ -65,9 +54,15 @@
   }
 }
 
-app.config.server.port = app.config.server.url.split(':')[2]
+if (typeof app.config.server.port === 'undefined') {
+  const split = app.config.server.url.split(':')
+  if (typeof split[2] !== 'undefined') {
+    app.config.server.port = split[2]
+  } else {
+    app.config.server.port = 80
+  }
+}
 
->>>>>>> 43482255
 if (process.env.NODE_ENV != null) app.config.env = process.env.NODE_ENV
 if (process.env.PORT != null) app.config.server.port = process.env.PORT
 
@@ -84,8 +79,6 @@
 if (app.config.log.console) {
   app.config.log.transports.push(
     new Winston.transports.Console({
-      humanReadableUnhandledException: true,
-      handleExceptions: true,
       prettyPrint: true,
       colorize: true,
       level: app.config.log.level
@@ -116,10 +109,6 @@
   transports: app.config.log.transports
 })
 
-app.log.on('error', error => {
-  Log.error(error)
-})
-
 app.log.exitOnError = (app.config.env === 'development')
 
 export const Log = app.log
@@ -128,17 +117,11 @@
 Mongoose.connect(app.config.database)
 Mongoose.Promise = Promise
 
-Mongoose.connection.on('error', (msg) => {
-  app.log.error(msg)
-})
+Mongoose.connection.on('error', (msg) => app.log.error(msg))
 
-Mongoose.connection.once('open', () => {
-  app.log.info('Connected to database')
-})
+Mongoose.connection.once('open', () => app.log.info('Connected to database'))
 
-Mongoose.connection.once('close', () => {
-  app.log.info('Disconnected to database')
-})
+Mongoose.connection.once('close', () => app.log.info('Disconnected to database'))
 
 export const Db = Mongoose
 
