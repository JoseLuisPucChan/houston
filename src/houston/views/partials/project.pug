--- conflicted
+++ resolved
@@ -1,41 +1,17 @@
 mixin project(project, status, stripe)
-<<<<<<< HEAD
-  div
-    if project.icon != null
-      img(src="data:image/svg+xml;base64," + project.icon).app-icon
-    else
-      img(src="/images/application-default-icon.png").app-icon
-    div
-      p #{project.name.human}
-      p.subtext: a(href="https://github.com/" + project.github.name, target="_blank")= project.github.name
-  div.right
-    if status === true
-      if project.status === 'NEW'
-        include /partials/status/new
-      if project.status === 'STANDBY'
-        include /partials/status/standby
-      if project.status === 'QUEUE'
-        include /partials/status/queue
-      if project.status === 'RUN'
-        include /partials/status/run
-      if project.status === 'REVIEW'
-        if policy.ifRole(user, 'review')
-          include /partials/review
-=======
   .repo
     .repo__container
       div.repo__icon
-        if project.apphub.icon != null
-          img(src="data:image/svg+xml;base64," + project.apphub.icon).app-icon
->>>>>>> c0448800
+        if project.icon != null
+          img(src="data:image/svg+xml;base64," + project.icon).app-icon
         else
           img(src="/images/application-default-icon.png").app-icon
       div.repo__body
         if project.release.latest
-          p #{project.github.fullName} #{project.release.latest.version}
+          p #{project.name.human} #{project.release.latest.version}
         else
-          p #{project.github.fullName}
-        p.subtext: a(href="https://github.com/" + project.github.fullName, target="_blank")= project.name
+          p #{project.github.human}
+        p.subtext: a(href="https://github.com/" + project.github.name, target="_blank")= project.github.name
       div.repo__action
         if status === true
           if project.status === 'NEW'
@@ -46,11 +22,13 @@
             include /partials/status/queue
           if project.status === 'RUN'
             include /partials/status/run
+
           if project.status === 'REVIEW'
             if policy.ifRole(user, 'review')
               include /partials/review
             else
               include /partials/status/review
+
           if project.status === 'FINISH'
             include /partials/status/finish
           if project.status === 'FAIL'
