/**
 * houston/controller/api/payment.js
 * Creates payments with stripe
 *
 * @exports {Object} - Koa router
 */

import Router from 'koa-router'

import { toAPI } from './error'
import * as error from 'lib/error/controller'
import * as helper from './helpers'
import * as stripe from 'service/stripe'
import config from 'lib/config'
import Log from 'lib/log'
import Project from 'lib/database/project'

const log = new Log('controller:api:payment')
const route = new Router({
  prefix: '/payment'
})

// Checks that stripe configuration is enabled for any payment endpoint
route.all('*', (ctx, next) => {
  if (
    config.stripe === false ||
    config.stripe.client === false ||
    config.stripe.secret === false ||
    config.stripe.public === false
  ) {
    log.debug('Received a request while disabled. Returning 503')

    throw new error.ControllerError(503, 'Service Unavailable')
  }

  return next()
})

// Checks for project existance in database when a payment paramiter is in url
route.param('project', async (n, ctx, next) => {
  let name = null
  try {
    name = helper.nameify(n)
  } catch (err) {
    throw new error.ControllerParameterError(400, 'project', 'Invalid project name')
  }

  if (name == null) {
    throw new error.ControllerParameterError(400, 'project', 'Invalid project name')
  }

  ctx.project = await Project.findByDomain(name)

  if (ctx.project == null) {
    throw new error.ControllerParameterError(404, 'project', `${name} project was not found`)
  }

<<<<<<< HEAD
  if (ctx.project.stripe.enable === false) {
    throw new APIError(400, 'Project Not Enabled', `${name} project does not have payments enabled`)
=======
  if (ctx.project.stripe.enabled === false) {
    throw new error.ControllerParameterError(400, 'project', `${name} project does not have payments enabled`)
>>>>>>> 65f929cb
  }

  await next()
})

/**
 * GET /api/payment/:project
 * Sends the public data needed to generate a stripe charge
 */
route.get('/:project', async (ctx) => {
  ctx.status = 200
  ctx.body = {
    data: {
      name: ctx.project.name.domain,
      key: ctx.project.stripe.public
    }
  }

  return
})

/**
 * POST /api/payment/:project
 * Creates a new payment for the project
 *
 * @param {String} key - stripe public key for payment
 * @param {String} token - charge token for the payment
 * @param {Number} amount - the amount in cents to charge to the user
 * @param {String} currency - the currency the payment is in
 */
route.post('/:project', async (ctx) => {
  if (ctx.request.body.data == null) {
    throw new error.ControllerPointerError(400, '/data', 'The request does not contain a data object')
  }

  const errors = []

  let token = null
  let amount = null
  let currency = null

  if (ctx.request.body.data.key == null || ctx.request.body.data.key === '') {
    errors.push(new error.ControllerPointerError(400, '/data/attributes/key', 'Missing Key'))
  } else if (ctx.request.body.data.key.startsWith('pk_') === false) {
    errors.push(new error.ControllerPointerError(400, '/data/attributes/key', 'Invalid Key'))
  } else if (ctx.request.body.data.key !== ctx.project.stripe.public) {
    errors.push(new error.ControllerPointerError(400, '/data/attributes/key', 'The given key does not match the one on file'))
  }

  if (ctx.request.body.data.token == null || ctx.request.body.data.token === '') {
    errors.push(new error.ControllerPointerError(400, '/data/attributes/token', 'Missing Token'))
  } else if (ctx.request.body.data.token.startsWith('tok_') === false) {
    errors.push(new error.ControllerPointerError(400, '/data/attributes/token', 'Invalid Token'))
  } else {
    token = ctx.request.body.data.token
  }

  if (ctx.request.body.data.amount == null) {
    errors.push(new error.ControllerPointerError(400, '/data/attributes/amount', 'Missing Amount'))
  } else {
    try {
      amount = helper.amountify(ctx.request.body.data.amount)

      if (amount < 0) {
        errors.push(new error.ControllerPointerError(400, '/data/attributes/amount', 'Amount needs to be a positive integer'))
      } else if (amount < 100) {
        errors.push(new error.ControllerPointerError(400, '/data/attributes/amount', 'Amount needs to be greater than 100'))
      }
    } catch (err) {
      errors.push(new error.ControllerPointerError(400, '/data/attributes/amount', 'Error while converting'))
    }
  }

  if (ctx.request.body.data.currency == null) {
    errors.push(new error.ControllerPointerError(400, '/data/attributes/currency', 'Missing Currency'))
  } else if (ctx.request.body.data.currency !== 'USD') {
    errors.push(new error.ControllerPointerError(400, '/data/attributes/currency', 'Only USD currency is allowed'))
  } else {
    currency = ctx.request.body.data.currency
  }

  if (errors.length !== 0) {
    ctx.status = 400
    ctx.body = {
      errors: errors.map((e) => toAPI(e))
    }
    return
  }

  try {
    await stripe.postCharge(ctx.project.stripe.id, token, amount, currency, `Payment for ${ctx.project.name.domain}`)
  } catch (err) {
<<<<<<< HEAD
    // TODO: error message compairing is bad. Switch this to a specific code or something
    if (err instanceof stripe.StripeError && err.message.indexOf('Expired token') !== -1) {
      throw new APIError.FromPointer(400, 'Expired Token', '/data/attributes/token', 'The given token has already been used')
    }

    log.error(`Error while creating charge for ${ctx.project.name.domain}`)
=======
    log.error(`Error while creating charge for ${ctx.project.name}`)
>>>>>>> 65f929cb
    log.error(err)
    log.report(err)

    throw err
  }

  ctx.status = 200
  ctx.body = {
    data: {
      name: ctx.project.name.domain,
      key: ctx.project.stripe.public,
      amount
    }
  }
})

export default route<|MERGE_RESOLUTION|>--- conflicted
+++ resolved
@@ -55,13 +55,8 @@
     throw new error.ControllerParameterError(404, 'project', `${name} project was not found`)
   }
 
-<<<<<<< HEAD
   if (ctx.project.stripe.enable === false) {
-    throw new APIError(400, 'Project Not Enabled', `${name} project does not have payments enabled`)
-=======
-  if (ctx.project.stripe.enabled === false) {
     throw new error.ControllerParameterError(400, 'project', `${name} project does not have payments enabled`)
->>>>>>> 65f929cb
   }
 
   await next()
@@ -154,16 +149,7 @@
   try {
     await stripe.postCharge(ctx.project.stripe.id, token, amount, currency, `Payment for ${ctx.project.name.domain}`)
   } catch (err) {
-<<<<<<< HEAD
-    // TODO: error message compairing is bad. Switch this to a specific code or something
-    if (err instanceof stripe.StripeError && err.message.indexOf('Expired token') !== -1) {
-      throw new APIError.FromPointer(400, 'Expired Token', '/data/attributes/token', 'The given token has already been used')
-    }
-
     log.error(`Error while creating charge for ${ctx.project.name.domain}`)
-=======
-    log.error(`Error while creating charge for ${ctx.project.name}`)
->>>>>>> 65f929cb
     log.error(err)
     log.report(err)
 
