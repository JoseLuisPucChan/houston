# Houston
**Prepare for liftoff.**

Houston is a developer dashboard and backend for converting GitHub repos into
Debian packages. Developers create a repo containing a `.apphub` file which is
then shown on their dashboard. From there Houston will clone, test, build, and
publish your application to AppHub.

[Learn more](https://docs.google.com/a/elementaryos.org/document/d/1nHCnxNpaQI8G2VdJKFeri12krLpgtUQllMj8_PdZ7P8/edit?usp=sharing)
about the technical details.


## Architecture Overview

* HTML/CSS/JS
* [Handlebars](http://handlebarsjs.com/) templates
* [Node.js](https://nodejs.org/en/) backend
  ([ES2015 syntax](https://git.io/es6features) via [Babel](https://babeljs.io))
* [GitHub OAuth API](https://developer.github.com/v3/oauth/) via
  [Passport](https://github.com/jaredhanson/passport-github)
* [MongoDB](https://www.mongodb.org/) with
  [Mongoose](https://github.com/Automattic/mongoose)
* [Stripe Connect](https://stripe.com/connect)
* [Liftoff](https://github.com/elementary/liftoff)
  (Cody's build scripts, repo currently private)

Houston is the glue between GitHub and our repository system. Ideally when you
first create a project on GitHub, you would go to Houston and initialize the
repository. This will setup Houston to monitor the repository with GitHub hooks.

When a release is created on GitHub, you will get an option to publish that
release in Houston's dashboard. Houston will then clone the repository, run
tests on the code, build the code with
[Liftoff](https://github.com/elementary/liftoff), and publish it to a
**testing** repository. At this point someone from elementary will install the
application and continue running tests. This ensures the best performance, user
experience, and desktop integration for any application in AppHub.

If any test fails, Houston will submit an issue on GitHub with detailed
information on the problems, and in some cases, solutions to fix it. After
fixing these issues you will be able to resubmit your application for
publishing.

At this point, the approved application will be moved into the stable repo, and
available to all users of elementary OS. We will be using
[aptly](https://github.com/smira/aptly) behind nginx to host the repository.
Ultimately this repository will be the focus of
[AppCenter](https://launchpad.net/appcenter) and the elementary OS 3rd party
app ecosystem.


## Hacking on Houston (how-to)

We'd love your help hacking on Houston! Getting a local development environment
set up is easy, and we've prepared a short guide to walk you through
step-by-step. Just follow along below, and if you have any issues, don't
hesitate to [ask for help](https://github.com/elementary/houston/issues/new).


#### Configuration

1. You'll need to set up Houston's config file, `config.js`. Copy the config
  file template:

  `cp config.example.js config.js`

2. Then, create a GitHub OAuth application for testing Houston:
  https://github.com/settings/applications/new.

  Name the application "Houston Local", and set the homepage and callback URLs
  to your local machine, like this:

   Homepage URL: http://localhost:3000

   Authorization callback URL: http://localhost:3000/auth/github/callback

   It should look something like this:

   ![](https://i.imgur.com/PGKT7GC.png)

3. Click 'Register application', and then copy and paste the newly created
  application's Client ID into `config.js` under `github.clientID` and copy the
  Client Secret under `github.secret`.

   ![](https://i.imgur.com/D0VxJcX.png)

   Your `config.js` should now include a section that looks something like this:

  ```js
  /**
   * Github access
   * https://github.com/settings/developers
   */
  github: {
    clientID: '1e9ec151a7728abaa304',
    secret: '9ccde02a1633b27232ee07662b7a688c43018b1f',
    // Github authentication callback url. Don't change '/auth/github/callback'
    callback: 'http://localhost:3000/auth/github/callback',
  },
  ```


#### Vagrant

We use [Vagrant](https://www.vagrantup.com/) to simplify management of our local
development environments. This ensures you have the correct versions of all
dependencies, and makes it easier to track down bugs. If you would like to
develop without using Vagrant you can skip this step and continue to the
[barebones](#barebones) instructions.

1. Setting up Vagrant is super simple. Just download and install
  [Vagrant](https://www.vagrantup.com/downloads.html) and
  [VirtualBox](https://www.virtualbox.org/wiki/Downloads). If you're running
  elementary OS or Ubuntu, you can run these commands in terminal:

  `sudo apt-get install vagrant virtualbox`

2. Run `vagrant up` from the root of the directory where you cloned this
  repository.

    This will spin up an Ubuntu virtual machine as per our Vagrant file and
    [rsync](https://en.wikipedia.org/wiki/Rsync) the contents of the repository
    directory into the VM. If you'd like to connect to the VM and poke around,
    you can do so with `vagrant ssh`. The synced directory lives in `~/houston`,
    and logs in `/var/log/houston.log`.


#### Barebones

Although we prefer using Vagrant for developing, if you wish to avoid it,
here's what you will need to do.

1. Install MongoDB

  `sudo apt-get install mongodb`

2. Install node and npm

    Depending on your distribution of choice, you might need to download and
    compile node from the [website](https://nodejs.org). Keep in mind that
    Houston requires node version `4.2.6` or above.

2. run `npm install` to fetch needed dependencies.
3. Start the server with `npm start`


#### Accessing

In either case, open up a browser and visit http://localhost:3000, and you
should see the Houston website. If you do — congratulations, you're all ready
to hack on Houston!

Please take this time to read the [contributing]($contributing) guidelines
before working on [open issues](https://github.com/elementary/houston/issues)
and submitting
[pull requests](https://help.github.com/articles/creating-a-pull-request).


## Contributing

Because we use a lot of new JavaScript code styles, it is strongly recommended
to read up on promises, and
[ES6 shorthand](https://github.com/lukehoban/es6features).

Some things to keep note of while programming:
* If you don't change a variable, declare it with `const` vs `var`.
* Use arrows when you can. It keeps the code clean and easy to read.
* If you can fit the function in one clean line, do so.
  - `const notDotQuery = _.mapValues(dotQuery, value => ({ $ne: value }));`
* Template strings are here to help. Use them.
* Comments don't hurt.
* Promises always return some value, error or not.
<<<<<<< HEAD
* It is standard to return in promise with `return Promise.resolve()` vs `return null`.
=======
* It is standard to return in promise with `return Promise.resolve(null)` vs
  `return null`.
>>>>>>> 66b39dd2

We [lint](https://en.wikipedia.org/wiki/Lint_(software) our JavaScript code
with [JSCS](http://jscs.info) to ensure our code is consistently styled and
formatted. For simplicity you can run `npm test` to check for code consistency.

Please lint your code before submitting a pull request :)<|MERGE_RESOLUTION|>--- conflicted
+++ resolved
@@ -170,12 +170,7 @@
 * Template strings are here to help. Use them.
 * Comments don't hurt.
 * Promises always return some value, error or not.
-<<<<<<< HEAD
 * It is standard to return in promise with `return Promise.resolve()` vs `return null`.
-=======
-* It is standard to return in promise with `return Promise.resolve(null)` vs
-  `return null`.
->>>>>>> 66b39dd2
 
 We [lint](https://en.wikipedia.org/wiki/Lint_(software) our JavaScript code
 with [JSCS](http://jscs.info) to ensure our code is consistently styled and
