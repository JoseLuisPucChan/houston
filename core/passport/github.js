/**
 * core/passport/github.js
 * Setup Github Passport object
 *
 * @exports {Class} Strategy - Passport class for GitHub login
 * @exports {Object} Route - Koa router object for GitHub authentication
 */

import Passport from 'koa-passport'
import Github from 'passport-github'
import Router from 'koa-router'

import { Config, Log, Request } from '~/app'
import { User } from '~/core/model/user'

/**
 * getMembership
 * Returns a bool indicitive of membership in GitHub team or organization
 *
 * @param {String} member - organization name or team number
 * @param {Object} user - user's db object to test
 * @return {Boolean} - Indication of active membership to organization or team
 */
const getMembership = function (member, user) {
  let request = ''
  if (typeof member === 'number') {
    request = `https://api.github.com/teams/${member}/memberships/${user.username}`
  } else {
    request = `https://api.github.com/orgs/${member}/members/${user.username}`
  }

  return Request
  .get(request)
  .auth(user.github.access)
  .then(data => {
    if (data.body != null) return (data.body.state === 'active')
    if (data.statusType === 2) return true
    return false
  }, () => false)
<<<<<<< HEAD
=======
  .catch(false)
>>>>>>> 1ec7649d
}

/**
 * getRights
 * Updates user with latest GitHub rights
 *
 * @param {Object} user - user database object
 * @return {Object} - updated user object
 */
const getRights = async function (user) {
  if (Config.rights) {
    let right = 'USER'

    const beta = await getMembership(Config.rights.beta, user)
    const review = await getMembership(Config.rights.review, user)
    const admin = await getMembership(Config.rights.admin, user)

    if (admin) {
      right = 'ADMIN'
    } else if (review) {
      right = 'REVIEW'
    } else if (beta) {
      right = 'BETA'
    }

    Log.verbose(`Giving new right of ${right} to ${user.username}`)

<<<<<<< HEAD
    return User.findByIdAndUpdate(user._id, { right }, { new: true }).exec()
=======
    return User.findByIdAndUpdate(user._id, { right }, { new: true })
>>>>>>> 1ec7649d
  }

  Log.warn(`Rights are currently disabled. Giving unrestricted access to ${user.username}`)
  Log.warn('Clear database before setting up a production environment!')

<<<<<<< HEAD
  return User.findByIdAndUpdate(user._id, { right: 'ADMIN' }, { new: true }).exec()
=======
  return User.findByIdAndUpdate(user._id, { right: 'ADMIN' }, { new: true })
>>>>>>> 1ec7649d
}

// Passport strategy to cover all aspects of GitHub user management
export const Strategy = new Github.Strategy({
  clientID: Config.github.client,
  clientSecret: Config.github.secret,
  callbackURL: `${Config.server.url}/auth/github/callback`
}, (access, refresh, profile, done) => {
  let mappedUser = {
    username: profile.username,
<<<<<<< HEAD
    'github.id': profile.id,
=======
>>>>>>> 1ec7649d
    'github.access': access,
    'github.refresh': refresh,
    'date.visited': new Date()
  }

  if (profile.emails != null) mappedUser.email = profile.emails[0].value
  if (profile.photos != null) mappedUser.avatar = profile.photos[0].value

  User.findOneAndUpdate({
<<<<<<< HEAD
    username: mappedUser.username
=======
    username: profile.username
>>>>>>> 1ec7649d
  }, mappedUser, {
    upsert: true,
    new: true,
    setDefaultsOnInsert: true
  })
<<<<<<< HEAD
  .then(user => getRights(user))
  .then(user => done(null, user))
  .catch(err => done(err))
=======
  .then((user) => getRights(user))
  .then((user) => done(null, user))
  .catch((error) => done(error))
>>>>>>> 1ec7649d
})

// Koa server routes used for authentication
let route = new Router({
  prefix: '/github'
})

route.get('/', Passport.authenticate('github', {
  scope: 'repo read:org'
}))

route.get('/callback', Passport.authenticate('github'), (ctx, next) => {
  let path = ctx.session.originalUrl || '/dashboard'
  ctx.session.originalUrl = null
  return ctx.redirect(path)
})

export const Route = route<|MERGE_RESOLUTION|>--- conflicted
+++ resolved
@@ -37,10 +37,7 @@
     if (data.statusType === 2) return true
     return false
   }, () => false)
-<<<<<<< HEAD
-=======
   .catch(false)
->>>>>>> 1ec7649d
 }
 
 /**
@@ -68,21 +65,13 @@
 
     Log.verbose(`Giving new right of ${right} to ${user.username}`)
 
-<<<<<<< HEAD
-    return User.findByIdAndUpdate(user._id, { right }, { new: true }).exec()
-=======
     return User.findByIdAndUpdate(user._id, { right }, { new: true })
->>>>>>> 1ec7649d
   }
 
   Log.warn(`Rights are currently disabled. Giving unrestricted access to ${user.username}`)
   Log.warn('Clear database before setting up a production environment!')
 
-<<<<<<< HEAD
-  return User.findByIdAndUpdate(user._id, { right: 'ADMIN' }, { new: true }).exec()
-=======
   return User.findByIdAndUpdate(user._id, { right: 'ADMIN' }, { new: true })
->>>>>>> 1ec7649d
 }
 
 // Passport strategy to cover all aspects of GitHub user management
@@ -93,10 +82,7 @@
 }, (access, refresh, profile, done) => {
   let mappedUser = {
     username: profile.username,
-<<<<<<< HEAD
     'github.id': profile.id,
-=======
->>>>>>> 1ec7649d
     'github.access': access,
     'github.refresh': refresh,
     'date.visited': new Date()
@@ -106,25 +92,15 @@
   if (profile.photos != null) mappedUser.avatar = profile.photos[0].value
 
   User.findOneAndUpdate({
-<<<<<<< HEAD
     username: mappedUser.username
-=======
-    username: profile.username
->>>>>>> 1ec7649d
   }, mappedUser, {
     upsert: true,
     new: true,
     setDefaultsOnInsert: true
   })
-<<<<<<< HEAD
-  .then(user => getRights(user))
-  .then(user => done(null, user))
-  .catch(err => done(err))
-=======
   .then((user) => getRights(user))
   .then((user) => done(null, user))
   .catch((error) => done(error))
->>>>>>> 1ec7649d
 })
 
 // Koa server routes used for authentication
