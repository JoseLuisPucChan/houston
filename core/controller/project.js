--- conflicted
+++ resolved
@@ -114,13 +114,8 @@
 
   if (ctx.params.fate === 'yes') {
     return cycle.release()
-<<<<<<< HEAD
-    .then(cycle.update({ _status: 'FINISH' }))
-    .then(ctx.redirect('/dashboard'))
-=======
     .then(() => cycle.update({ _status: 'FINISH' }))
     .then(() => ctx.redirect('/dashboard'))
->>>>>>> 4e833abd
   } else if (ctx.params.fate === 'no') {
     return cycle.update({ _status: 'FAIL' })
     .then(() => ctx.redirect('/dashboard'))
