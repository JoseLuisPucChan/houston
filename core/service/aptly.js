/**
 * core/service/aptly.js
 * Repository handles with aptly api
 *
 * @exports {Function} QueryReviewPackage
 * @exports {Function} PublishReviewPackage
 */

import Promise from 'bluebird'

import { Config, Request, Log } from '~/app'

/**
 * Upload
 * Uploads a package to aptly in review repository (Does not publish!)
 *
 * @param {String} pkg - Project / package name
 * @param {String} version - Package version
 * @returns {Array} - Aptly package keys
 */
export function Upload (pkg, version) {
  if (!Config.aptly) {
    Log.verbose(`Aptly is disabled. Not uploading '${pkg} - ${version}' package`)
    return Promise.resolve([])
  }

  return Request
  .post(`${Config.aptly.url}/repos/${Config.aptly.review}/file/${pkg}-${version}`)
  .then((data) => {
    Log.silly(`Added ${data.body.Report.Added.length} packages`)

    return Request
    .get(`${Config.aptly.url}/repos/${Config.aptly.review}/packages`)
    .query({ q: `${pkg} (= ${version})` })
    .then((data) => data.body)
  })
}

/**
 * Add
 * Adds packages to repository
 *
 * @param {Array} pkg - Package keys
 * @param {String} repo - Name of repository to add packages too
 * @returns {Promise} - Empty promise of success
 */
export function Add (pkg, repo) {
  if (!Config.aptly) {
    Log.verbose(`Aptly is disabled. Not adding packages to ${repo}`)
    Log.silly(pkg)
    return Promise.resolve()
  }

  return Request
  .post(`${Config.aptly.url}/repos/${repo}/packages`)
  .send({
    PackageRefs: pkg
  })
}

/**
 * Remove
 * Removes packages from repository
 *
 * @param {Array} pkg - Package keys
 * @param {String} repo - Name of repository to remove packages from
 * @returns {Promise} - Empty promise of success
 */
export function Remove (pkg, repo) {
  if (!Config.aptly) {
    Log.verbose(`Aptly is disabled. Not removing packages from ${repo}`)
    Log.silly(pkg)
    return Promise.resolve()
  }

  return Request
  .delete(`${Config.aptly.url}/repos/${repo}/packages`)
  .send({
    PackageRefs: pkg
  })
}

/**
 * Move
 * Moves packages from repository to repository. Here's the order:
 * 1) Add packages to second repo
 * 2) Remove packages from first repo
 *
 * @param {Array} pkg - Package keys
 * @param {String} repoFrom - Name of repo move packages from
 * @param {String} repoTo - Name of repo to move packages to
 * @returns {Promise} - Empty promise of success
 */
export function Move (pkg, repoFrom, repoTo) {
  if (!Config.aptly) {
    Log.verbose(`Aptly is disabled. Not moving packages from ${repoFrom} to ${repoTo}`)
    Log.silly(pkg)
    return Promise.resolve()
  }

  return Add(pkg, repoTo)
  .then(() => Remove(pkg, repoFrom))
}

/**
 * Publish
 * Takes a snapshot of repo and publishes it
 *
 * @param {String} repo - Package keys
 * @param {Array} dist - Distributions to publish
 * @returns {Promise} - Empty promise of success
 */
export function Publish (repo, dist) {
  if (!Config.aptly) {
    Log.verbose(`Aptly is disabled. Not publishing ${repo} repository`)
    return Promise.resolve()
  }

  const name = new Date().getTime().toString()

  return Request
  .post(`${Config.aptly.url}/repos/${repo}/snapshots`)
  .send({
    Name: name,
    Description: 'Automated Houston publish'
  })
<<<<<<< HEAD
  .then(() => {
    return Promise.each(dist, d => {
      return Request
      .put(`${Config.aptly.url}/publish/${repo}/${d}`)
      .send({
        Snapshots: [{
          Component: 'main',
          Name: name
        }],
        Signing: {
          Batch: true,
          Passphrase: Config.aptly.passphrase
        }
      })
=======
  .then(() => Promise.each(dist, d => {
    return Request
    .put(`${Config.aptly.url}/publish/${repo}/${d}`)
    .send({
      Snapshots: [{
        Component: 'main',
        Name: name
      }],
      Signing: {
        Batch: true,
        Passphrase: Config.aptly.passphrase
      }
>>>>>>> 4e833abd
    })
  })
}

/**
 * ReviewRepo
 * 1) Uploads package to aptly
 * 2) Adds packages to review repository
 * 3) Publishes review repository
 *
 * @param {String} pkg - Project / package name
 * @param {String} version - Package version
 * @param {Array} dist - Distributions to publish to
 * @returns {Array} - Package keys successfully moved
 */
export function ReviewRepo (pkg, version, dist) {
  if (!Config.aptly) {
    Log.verbose(`Aptly is disabled. Not publishing '${pkg} - ${version}' in review`)
    return Promise.resolve()
  }

  return Upload(pkg, version)
  .then((keys) => {
    return Publish(Config.aptly.review, dist)
    .then(() => keys)
  })
}

/**
 * StableRepo
 * 1) Move package from review to stable
 * 2) Publishes stable repository
 *
 * @param {Array} pkg - Package keys
 * @param {Array} dist - Distributions to publish to
 * @returns {Promise} - Empty promise of success
 */
export function StableRepo (pkg, dist) {
  if (!Config.aptly) {
    Log.verbose(`Aptly is disabled. Not publishing ${pkg[0]} in stable`)
    return Promise.resolve()
  }

  return Move(pkg, Config.aptly.review, Config.aptly.stable)
  .then(() => Publish(Config.aptly.stable, dist))
}<|MERGE_RESOLUTION|>--- conflicted
+++ resolved
@@ -124,22 +124,6 @@
     Name: name,
     Description: 'Automated Houston publish'
   })
-<<<<<<< HEAD
-  .then(() => {
-    return Promise.each(dist, d => {
-      return Request
-      .put(`${Config.aptly.url}/publish/${repo}/${d}`)
-      .send({
-        Snapshots: [{
-          Component: 'main',
-          Name: name
-        }],
-        Signing: {
-          Batch: true,
-          Passphrase: Config.aptly.passphrase
-        }
-      })
-=======
   .then(() => Promise.each(dist, d => {
     return Request
     .put(`${Config.aptly.url}/publish/${repo}/${d}`)
@@ -152,9 +136,8 @@
         Batch: true,
         Passphrase: Config.aptly.passphrase
       }
->>>>>>> 4e833abd
     })
-  })
+  }))
 }
 
 /**
