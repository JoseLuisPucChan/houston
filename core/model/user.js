/**
 * core/model/user.js
 * Mongoose modal and schema for user accounts
 *
 * @exports {Object} default {
 *   {Object} user - Mongoose user model
 *   {Object} userSchema - Mongoose schema for user model
 * }
 */

<<<<<<< HEAD
import Mongoose from 'mongoose'
=======
import { Db as Mongoose } from '~/app'
>>>>>>> 1ec7649d

const UserSchema = new Mongoose.Schema({
  username: String,
  email: String,
  avatar: String,

  github: {
    id: String,                   // GitHub id for authentication
    access: String,               // GitHub token
    refresh: String               // Github token
  },

  right: {
    type: String,
    default: 'USER',
    enum: ['USER', 'BETA', 'REVIEW', 'ADMIN']
  },

  date: {
    joined: {
      type: Date,
      default: new Date()
    },
    visited: Date,
    left: Date
  },

  projects: [{
    type: Mongoose.Schema.Types.ObjectId,
    ref: 'project'
  }]
})

const User = Mongoose.model('user', UserSchema)

export default { User, UserSchema }<|MERGE_RESOLUTION|>--- conflicted
+++ resolved
@@ -8,11 +8,7 @@
  * }
  */
 
-<<<<<<< HEAD
-import Mongoose from 'mongoose'
-=======
 import { Db as Mongoose } from '~/app'
->>>>>>> 1ec7649d
 
 const UserSchema = new Mongoose.Schema({
   username: String,
