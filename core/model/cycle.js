--- conflicted
+++ resolved
@@ -10,12 +10,8 @@
 
 import Promise from 'bluebird'
 
-<<<<<<< HEAD
+import { Db as Mongoose } from '~/app'
 import { Io } from '~/core/io'
-=======
-import { Db as Mongoose } from '~/app'
-import { io } from '~/core/io'
->>>>>>> 1ec7649d
 import { Build } from './build'
 import { PublishReviewPackage } from '~/core/service/aptly'
 
