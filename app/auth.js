--- conflicted
+++ resolved
@@ -17,15 +17,9 @@
 
 // Define GitHub Login Strategy
 passport.use(new GitHubStrategy({
-<<<<<<< HEAD
-    clientID: config.GITHUB_CLIENT_ID,
-    clientSecret: config.GITHUB_CLIENT_SECRET,
-    callbackURL: config.GITHUB_CALLBACK,
-=======
     clientID: CONFIG.GITHUB_CLIENT_ID,
     clientSecret: CONFIG.GITHUB_CLIENT_SECRET,
     callbackURL: CONFIG.GITHUB_CALLBACK,
->>>>>>> 4ce4f563
   },
   // TODO: Pretty up this Promise part
   function(accessToken, refreshToken, profile, done) {
