import mongoose from 'mongoose';
import Hubkit from 'hubkit';
import Promise from 'bluebird';
import ini from 'ini';
import semver from 'semver';
import _ from 'lodash';
import dotize from 'dotize';

import app from '~/';
import Jenkins from './jenkins';
import ReleaseSchema from './release';
import IssueSchema from './issue';
import { run as appHook } from '~/appHooks/';

const gh = new Hubkit();

// Mongoose schema for applications
const ApplicationSchema = new mongoose.Schema({
  github: {
    owner:      String,          // Owner of the GitHub repository
    name:       String,          // Github Repository name
    repoUrl:    String,          // GitHub Git Repository url
    APItoken:   String,          // GitHub accessToken of the latest user
    label: {                     // Github issue label
      type:     String,
      default: 'AppHub',
    },
  },
<<<<<<< HEAD
  status: {                      // Application stage / status
    type:       String,
    default:   'UNINITIALIZED',
    enum:     ['UNINITIALIZED',
               'UNRELEASED',
               'STANDBY',
               'PREBUILD',
               'BUILDING',
               'REVIEWING',
               'FAILED',
               'PUBLISHED',
              ],
=======
  initalized: {                  // If the application is ready for Houston
    type:       Boolean,
    default:    false,
>>>>>>> 66b39dd2
  },
  name:         String,          // Applications actual name
  package:      String,          // Debian Package Name
  version:      String,          // Currently published & reviewed version
  priceUSD:     Number,          // An integer, from .apphub file
  icon:         String,          // Base64-encoded application icon
  dists: {                       // Dists-Arch for builds eg. trusty-amd64
    type:      [String],
    default:  ['trusty-amd64', 'trusty-i386'],
  },
  releases:    [ReleaseSchema],  // All releases for application
});

// Make all virtual properties show up in toJSON and toObject
ApplicationSchema.set('toJSON', { virtuals: true });
ApplicationSchema.set('toObject', { virtuals: true });

// Application virtual properties
ApplicationSchema.virtual('github.fullName').get(function() {
  return `${this.github.owner}/${this.github.name}`;
});

ApplicationSchema.virtual('release.latest').get(function() {
  this.releases = this.releases.sort((a, b) => {
    return semver.compare(a.version, b.version);
  });

  return this.releases[this.releases.length - 1];
});

// Cleans up application object to something easily loggable
// Used for development only!
ApplicationSchema.methods.toClean = function() {
  let application = _.cloneDeep(this.toObject());

  if (typeof application.icon === 'string') { // Trim super long encoded data
    application.icon = 'Trimmed icon data!';
  }

  return application;
}

// Updates or creates a release based on query, updates with object
// Returns mongoose update promise
ApplicationSchema.methods.upsertRelease = function(query, object) {
  const application = this;

  // Create an object from query using dot notation instead of objects ('releases.github.id')
  const dotQuery = dotize.convert(query, 'releases');
  // Create a new object of dotQuery, but with mongodb's not operator for value
  const notDotQuery = _.mapValues(dotQuery, value => ({ $ne: value }));

  return Promise.all([ // Return two promises (need mongodb $setOnUpdate for single function)
    Application.update(_.extend({ // Find an application with same _id, and includes release query
      _id: application._id,
    }, dotQuery), { // Set release to new object
      'releases.&': object,
    }),
    Application.update(_.extend({ // Find an application that has _id but does not include release
      _id: application._id,
    }, notDotQuery), {
      $addToSet: {
        releases: object, // Push new release into array
      },
    }),
  ]);
}

// Fetch all releases from Github
// Returns promise of saved application
ApplicationSchema.methods.releaseFetchAll = function() {
  const application = this;
  const fullName = application.github.fullName;

  return Promise.all(gh.request(`GET /repos/${fullName}/releases`, {
    token: application.github.APItoken,
  }))
  .filter(release => {
    return semver.valid(release.tag_name, true);
  })
  .then(releases => {
    const releaseString = (releases.length === 1) ? 'release' : 'releases';
    app.log.silly(`${fullName} has ${releases.length} GitHub ${releaseString}`);

    return application.update({
      status: (releases.length > 0) ? 'STANDBY' : 'UNRELEASED',
    })
    .then(() => releases);
  })
  .each(release => {
    return application.upsertRelease({
      github: {
        id:      release.id,
      },
    }, {
      github: {
        id:      release.id,
        author:  release.author.login,
        date:    release.published_at,
        tag:     release.tag_name,
      },
      changelog: release.body.match(/.+/g),
    });
  })
  .then(data => {
    return Application.findOne({_id: application._id});
  });
}

// Application methods
// Helper function for application status
// Returns a boolean always
ApplicationSchema.methods.isStatus = function(query) {
  return this.status === query;
}

// Runs update test for application
// Returns Promise of null on success
ApplicationSchema.methods.runHook = function(level = 'prebuild') {
  const application = this;

  if (application.release.latest != null) {
    return appHook(application.release.latest, level);
  }

  return Promise.resolve();
}

// Pushes Github issue label to repository
// Returns Promise of null on success
ApplicationSchema.methods.pushLabel = function() {
  const application = this;
  const fullName = application.github.fullName;
  const label = application.github.label;

  app.log.silly(`Sending label to ${fullName}`);

  if (app.config.github.push) {
    return gh.request(`POST /repos/${fullName}/labels`, {
      token: application.github.APItoken,
      body: {
        name: label,
        color: '3A416F',
      },
    })
    .then(data => {
      return Promise.resolve(null);
    })
    .catch(error => {
      if (error.status === 422) { // Already created labels don't create errors
        return Promise.resolve(null);
      }

      return Promise.reject(error);
    });
  }

  return Promise.resolve();
}

// Github methods
// Updates all database data from Github
// Returns promise of saved application on success
ApplicationSchema.methods.fetchGithub = function() {
  let application = this;

  return application.releaseFetchAll()
  .then(application => application.runHook('prebuild'))
  .then(() => Application.findOne({_id: application._id}));
}

// Updates all Github data from database
// Returns promise of same application on success
ApplicationSchema.methods.pushGithub = function() {
  const application = this;

  return application.pushLabel();
}

// Updates all database data from Github and Github from database data
// Returns saved application including 'errors' always
ApplicationSchema.methods.syncGithub = function() {
  let application = this;

  return application.fetchGithub()
  .then(application => application.pushGithub()); // Push doesn't save anything
}

// Other methods
// TODO: add release target for changelog generation (default to latest)
// Generates changelog
// Returns array of promises of generated changelogs
ApplicationSchema.methods.changelog = function(params) {
  const application = this;
  const fullName = application.github.fullName;

  let promises = [];
  for (let i = 0; i < params.length; i++) {
    promises.push(new Promise((resolve, reject) => {
      app.render('changelog', {
        layout:   false,
        dist:     params[i].DIST,
        package:  params[i].PACKAGE,
        releases: application.releases,
      }, (error, changelog) => {
        if (error) {
          return reject(error);
        }

        params[i].CHANGELOG = changelog;
        return resolve(params[i]);
      });
    }));
  }

  // Nice messages are Nice
  app.log.silly(`Generated ${app.helpers.nString('changelog', promises.length)} for ${fullName}'s ${app.helpers.nString('release', application.releases.length)}`);

  return promises;
}

// Other statics
// Updates build given update data
// Returns promise of saved build
ApplicationSchema.statics.updateBuild = function(data) {
  // Grab IDENTIFIER string in the form of application._id#release._id#build._id
  const [applicationId, releaseId, buildId] = data.IDENTIFIER.split('#');

  return Application.findOne({_id: applicationId})
  .then(application => {
    if (application == null) {
      return Promise.reject('Application not found');
    }

    return application.releases.id(releaseId);
  })
  .then(release => {
    if (release == null) {
      return Promise.reject('Release not found');
    }

    return release.builds.id(buildId);
  })
  .then(build => {
    if (build == null) {
      return Promise.reject('Build not found');
    }

    return build.update(data)
  });
}

// Application creation and exportation
const Application = mongoose.model('application', ApplicationSchema);

export { ApplicationSchema, Application };<|MERGE_RESOLUTION|>--- conflicted
+++ resolved
@@ -26,25 +26,6 @@
       default: 'AppHub',
     },
   },
-<<<<<<< HEAD
-  status: {                      // Application stage / status
-    type:       String,
-    default:   'UNINITIALIZED',
-    enum:     ['UNINITIALIZED',
-               'UNRELEASED',
-               'STANDBY',
-               'PREBUILD',
-               'BUILDING',
-               'REVIEWING',
-               'FAILED',
-               'PUBLISHED',
-              ],
-=======
-  initalized: {                  // If the application is ready for Houston
-    type:       Boolean,
-    default:    false,
->>>>>>> 66b39dd2
-  },
   name:         String,          // Applications actual name
   package:      String,          // Debian Package Name
   version:      String,          // Currently published & reviewed version
