import mongoose from 'mongoose';
import Hubkit from 'hubkit';
import Promise from 'bluebird';
import ini from 'ini';
import semver from 'semver';

<<<<<<< HEAD
import app from '~/';
import Jenkins from '~/models/jenkins';
import { ReleasesSchema } from '~/models/releases';
=======
import app from 'houston/app';
import Jenkins from 'houston/app/models/jenkins';
import ReleasesSchema from 'houston/app/models/releases';
import IssueSchema from 'houston/app/models/issue';
>>>>>>> 853ac469

// Create an instance of Hubkit
var gh = new Hubkit();

var ApplicationSchema = mongoose.Schema({
  github: {
    owner:    String,   // Owner of the GitHub repository
    name:     String,   // Github Repository name
    repoUrl:  String,   // GitHub Git Repository url
    APItoken: String,   // GitHub accessToken of the last user to access this app
  },
  icon: {
    name:     String,   // 'wingpanel'
    data:     String,   // <base64-encoded image>
  },
  priceUSD:   Number,   // An integer, from appHubFileResult
  name:       String,   // Applications actual name
  package:    String,   // Debian Package Name
  dists:      {type: [String], default: ['trusty-amd64', 'trusty-i386'] },
  // Enabled Dists-Arch for builds eg. trusty-amd64, trusty-i386
  status:     { type: String, default: 'STANDBY', enum: [
    'REVIEWING', 'FAILED', 'BUILDING', 'NEW RELEASE', 'STANDBY',
  ], },   // Status of the latest built
  version:    String,                          // Currently published & reviewed version
  releases: [ReleasesSchema],              // Changelog of all published versions with builds
  issues: [IssueSchema],
});

// Make sure all virtual Properties show up in JSON
ApplicationSchema.set('toJSON', { virtuals: true });

ApplicationSchema.statics.fetchReleases = function(application) {
  const fullName = application.github.fullName;
  console.log(`fetching releases for app with full name ${fullName}`);
  return Promise.resolve(gh.request(`GET /repos/${fullName}/releases`, {
    token: application.github.APItoken,
  })).then(releases => {
    let newReleases = false;
    if (typeof application.releases === 'undefined') {
      application.releases = [];
    }
    let newestRelease = application.releases[application.releases.length - 1];
    if (!newestRelease) {
      newestRelease = { version: '0.0.0' };
    }
    for (let i = releases.length - 1; i >= 0; i--) {
      if (semver.valid(releases[i].tag_name, true)) {
        // Only count them if they use proper (GitHub suggested) versioning and
        // are newer than the current project version
        if (semver.gt(releases[i].tag_name, newestRelease.version, true)) {
          application.releases.push({
            version:    semver.clean(releases[i].tag_name, true),
            author:     releases[i].author.login,
            date:       releases[i].published_at,
            items:      releases[i].body.split('\r\n'),
            status:     'NEW RELEASE',
            tag:        releases[i].tag_name,
            builds:     [],
          });
          newReleases = true;
        }
      }
    }
    if (newReleases && application.state.standby) {
      application.status = 'NEW RELEASE';
    }
    return application;
  });
}

ApplicationSchema.statics.parseAppHubFileIfPossible = function(application) {
  return Promise.try(() => {
    // Parse the .desktop file
    const appHubFileBuf = new Buffer(application.appHubFileResult.content, 'base64');
    const appHubData = JSON.parse(appHubFileBuf.toString());
    application.priceUSD = appHubData.priceUSD;
    delete application.appHubFileResult;
    return application;
  })
  .catch(() => application);
}

ApplicationSchema.statics.fetchDesktopFileIfPossible = function(application) {
  const fullName = application.github.fullName;
  const repoName = application.github.name;
  return gh.request(`GET /repos/${fullName}/contents/data/${repoName}.desktop`, {
    token: application.github.APItoken,
  }).then(desktopFileResult => {
    // Parse the .desktop file
    const desktopFileBuf = new Buffer(desktopFileResult.content, 'base64');
    const desktopData = ini.parse(desktopFileBuf.toString());
    application.name = desktopData['Desktop Entry'].Name;
    application.icon.name = desktopData['Desktop Entry'].Icon;
    return application;
  })
  .catch(() => application);
}

ApplicationSchema.statics.fetchAppIconIfPossible = function(application) {
  const fullName = application.github.fullName;
  const iconName = application.icon.name;
  return gh.request(`GET /repos/${fullName}/contents/icons/64/${iconName}.svg`, {
    token: application.github.APItoken,
  }).then(appIconResult => {
    // `appIconResult.content` is already base64-encoded
    application.icon.data = appIconResult.content;
    return application;
  })
  .catch(() => application);
}

// Updates Information on Builds based on Jenkins hooks (build started, build finished ...)
ApplicationSchema.statics.updateBuild = function(data) {
  const objectIDs = data.parameters.IDENTIFIER.split('#');
  return this.findOne({ _id: objectIDs[0]}).exec()
    .then(application => {
      let iteration = application.releases.id(objectIDs[1]);
      // Update that Build with Jenkins Data
      return iteration.updateBuild(objectIDs[2], data)
        .then(iteration => {
          let buildsFinished = true;
          let buildsFailed = false;
          iteration = application.releases.id(objectIDs[1]);
          for (let i = 0; i < iteration.builds.length; i++) {
            switch (releases.builds[i].status) {
              case 'FAILED': {
                buildsFailed = true;
                break;
              }
              case 'QUEUED':
              case 'STARTED': {
                buildsFinished = false;
                break;
              }
            }
          }
          if (buildsFinished) {
            if (buildsFailed) {
              // TODO: Builds Failed, File issues on GitHub
              iteration.status = 'FAILED';
            } else {
              iteration.status = 'SUCESS'
            }
          }
          application.save()
        });
    });
}

ApplicationSchema.statics.debianChangelog = function(application, params) {
  const promises = [];
  for (let i in params) {
    promises.push(new Promise((resolve, reject) => {
      app.render('debian-chlg', {
        layout:       false,
        dist:         params[i].DIST,
        package:      params[i].PACKAGE,
        releases:   application.releases,
      }, (err, changelog) => {
        if (err) {
          reject(err);
        } else {
          params[i].CHANGELOG = changelog;
          resolve(params[i]);
        }
      })
    }));
  }
  return promises;
}

ApplicationSchema.methods.syncIssuesToGitHub = function() {
  return Promise
  .all(this.issues.map(issue => issue.syncToGitHub()))
  .then(() => this);
}

// Add some helper properties to make our lives easy
ApplicationSchema.virtual('github.fullName').get(function() {
  return `${this.github.owner}/${this.github.name}`;
});
ApplicationSchema.virtual('state.standby').get(function() {
  return this.status === 'STANDBY';
});
ApplicationSchema.virtual('state.new-release').get(function() {
  return this.status === 'NEW RELEASE';
});
ApplicationSchema.virtual('state.building').get(function() {
  return this.status === 'BUILDING';
});
ApplicationSchema.virtual('state.failed').get(function() {
  return this.status === 'FAILED';
});
ApplicationSchema.virtual('state.reviewing').get(function() {
  return this.status === 'REVIEWING';
});

var Application = mongoose.model('application', ApplicationSchema);

export { ApplicationSchema, Application };<|MERGE_RESOLUTION|>--- conflicted
+++ resolved
@@ -4,16 +4,10 @@
 import ini from 'ini';
 import semver from 'semver';
 
-<<<<<<< HEAD
 import app from '~/';
 import Jenkins from '~/models/jenkins';
-import { ReleasesSchema } from '~/models/releases';
-=======
-import app from 'houston/app';
-import Jenkins from 'houston/app/models/jenkins';
-import ReleasesSchema from 'houston/app/models/releases';
-import IssueSchema from 'houston/app/models/issue';
->>>>>>> 853ac469
+import ReleasesSchema from '~/models/releases';
+import IssueSchema from '~/models/issue';
 
 // Create an instance of Hubkit
 var gh = new Hubkit();
@@ -185,10 +179,10 @@
   return promises;
 }
 
-ApplicationSchema.methods.syncIssuesToGitHub = function() {
+ApplicationSchema.statics.syncIssuesToGitHub = function(application) {
   return Promise
-  .all(this.issues.map(issue => issue.syncToGitHub()))
-  .then(() => this);
+    .all(application.issues.map(issue => issue.syncToGitHub()))
+    .then(() => application);
 }
 
 // Add some helper properties to make our lives easy
